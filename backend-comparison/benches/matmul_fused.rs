use backend_comparison::persistence::save;
use burn::tensor::{
    Distribution, Shape, Tensor,
    activation::{gelu, relu},
    backend::Backend,
<<<<<<< HEAD
    Distribution, Element, Shape, Tensor,
=======
>>>>>>> d0148602
};
use burn_common::benchmark::{Benchmark, run_benchmark};
use derive_new::new;

#[derive(new)]
struct MatmulBenchmark<B: Backend, const D: usize> {
    shape_lhs: Shape,
    shape_rhs: Shape,
    device: B::Device,
}

impl<B: Backend, const D: usize> Benchmark for MatmulBenchmark<B, D> {
    type Args = (Tensor<B, D>, Tensor<B, D>, Tensor<B, 1>);

    fn name(&self) -> String {
        format!("matmul_relu_bias_gelu-{:?}", B::FloatElem::dtype()).to_lowercase()
    }

    fn shapes(&self) -> Vec<Vec<usize>> {
        vec![self.shape_lhs.dims.clone(), self.shape_rhs.dims.clone()]
    }

    fn execute(&self, (lhs, rhs, bias): Self::Args) {
        let _output = gelu(relu(lhs.matmul(rhs)) + bias.unsqueeze());
    }

    fn prepare(&self) -> Self::Args {
        let lhs = Tensor::random(self.shape_lhs.clone(), Distribution::Default, &self.device);
        let rhs = Tensor::random(self.shape_rhs.clone(), Distribution::Default, &self.device);
        let bias = Tensor::random(
            [self.shape_rhs.dims[2]],
            Distribution::Default,
            &self.device,
        );

        (lhs, rhs, bias)
    }

    fn sync(&self) {
        B::sync(&self.device)
    }
}

#[allow(dead_code)]
fn bench<B: Backend>(
    device: &B::Device,
    feature_name: &str,
    url: Option<&str>,
    token: Option<&str>,
) {
    let benchmarks = [
        (2, 4096, 4096, 4096),
        (32, 2048, 2048, 2048),
        (256, 1024, 1024, 1024),
        (1024, 256, 256, 256),
    ]
    .into_iter()
    .map(|(b, m, n, k)| {
        let shape_lhs = [b, m, k].into();
        let shape_rhs = [b, k, n].into();

        MatmulBenchmark::<B, 3>::new(shape_lhs, shape_rhs, device.clone())
    })
    .map(run_benchmark)
    .collect();

    save::<B>(benchmarks, device, feature_name, url, token).unwrap();
}

fn main() {
    backend_comparison::bench_on_backend!();
}<|MERGE_RESOLUTION|>--- conflicted
+++ resolved
@@ -1,12 +1,8 @@
 use backend_comparison::persistence::save;
 use burn::tensor::{
-    Distribution, Shape, Tensor,
+    Distribution, Element, Shape, Tensor,
     activation::{gelu, relu},
     backend::Backend,
-<<<<<<< HEAD
-    Distribution, Element, Shape, Tensor,
-=======
->>>>>>> d0148602
 };
 use burn_common::benchmark::{Benchmark, run_benchmark};
 use derive_new::new;
