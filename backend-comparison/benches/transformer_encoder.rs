--- conflicted
+++ resolved
@@ -2,25 +2,14 @@
 use burn::{
     backend::Autodiff,
     nn::{
-<<<<<<< HEAD
-        loss::CrossEntropyLossConfig,
-        transformer::{TransformerEncoder, TransformerEncoderConfig, TransformerEncoderInput},
-        Embedding, EmbeddingConfig, Linear, LinearConfig,
-    },
-    prelude::*,
-    tensor::{activation::softmax, backend::AutodiffBackend, Element},
-};
-use burn_common::benchmark::{run_benchmark, Benchmark};
-=======
         Embedding, EmbeddingConfig, Linear, LinearConfig,
         loss::CrossEntropyLossConfig,
         transformer::{TransformerEncoder, TransformerEncoderConfig, TransformerEncoderInput},
     },
     prelude::*,
-    tensor::{activation::softmax, backend::AutodiffBackend},
+    tensor::{Element, activation::softmax, backend::AutodiffBackend},
 };
 use burn_common::benchmark::{Benchmark, run_benchmark};
->>>>>>> d0148602
 
 #[derive(Debug, Clone)]
 pub struct TrainingBatch<B: Backend> {
@@ -153,14 +142,7 @@
     type Args = (Model<B>, TrainingBatch<B>);
 
     fn name(&self) -> String {
-<<<<<<< HEAD
         format!("transformer-encoder-training-{:?}", B::FloatElem::dtype()).to_lowercase()
-=======
-        format!(
-            "transformer-encoder-training-{}",
-            core::any::type_name::<B::FloatElem>()
-        )
->>>>>>> d0148602
     }
 
     fn shapes(&self) -> Vec<Vec<usize>> {
@@ -193,14 +175,7 @@
     type Args = (Model<B>, InferenceBatch<B>);
 
     fn name(&self) -> String {
-<<<<<<< HEAD
         format!("transformer-encoder-inference-{:?}", B::FloatElem::dtype()).to_lowercase()
-=======
-        format!(
-            "transformer-encoder-inference-{}",
-            core::any::type_name::<B::FloatElem>()
-        )
->>>>>>> d0148602
     }
 
     fn shapes(&self) -> Vec<Vec<usize>> {
