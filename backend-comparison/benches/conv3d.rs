--- conflicted
+++ resolved
@@ -1,10 +1,6 @@
 use backend_comparison::persistence::save;
 use burn::tensor::{
-<<<<<<< HEAD
-    backend::Backend, module::conv3d, ops::ConvOptions, Distribution, Element, Shape, Tensor,
-=======
-    Distribution, Shape, Tensor, backend::Backend, module::conv3d, ops::ConvOptions,
->>>>>>> d0148602
+    Distribution, Element, Shape, Tensor, backend::Backend, module::conv3d, ops::ConvOptions,
 };
 use burn_common::benchmark::{Benchmark, run_benchmark};
 
